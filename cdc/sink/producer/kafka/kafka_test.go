--- conflicted
+++ resolved
@@ -15,12 +15,12 @@
 
 import (
 	"context"
-	"github.com/stretchr/testify/require"
 	"strings"
 	"sync"
 	"testing"
 	"time"
 
+	"github.com/stretchr/testify/require"
 	"github.com/Shopify/sarama"
 	"github.com/pingcap/errors"
 	"github.com/pingcap/tiflow/cdc/sink/codec"
@@ -110,34 +110,20 @@
 		saramaConfig,
 		errCh,
 	)
-<<<<<<< HEAD
-	require.Nil(t, err)
-	require.Equal(t, producer.GetPartitionNum(), int32(2))
-=======
-	c.Assert(err, check.IsNil)
->>>>>>> ef2dac2f
+	require.Nil(t, err)
+
 
 	for i := 0; i < 100; i++ {
 		err = producer.AsyncSendMessage(ctx, topic, int32(0), &codec.MQMessage{
 			Key:   []byte("test-key-1"),
 			Value: []byte("test-value"),
-<<<<<<< HEAD
-		}, int32(0))
+		})
 		require.Nil(t, err)
 		err = producer.AsyncSendMessage(ctx, &codec.MQMessage{
 			Key:   []byte("test-key-1"),
 			Value: []byte("test-value"),
-		}, int32(1))
+		})
 		require.Nil(t, err)
-=======
-		})
-		c.Assert(err, check.IsNil)
-		err = producer.AsyncSendMessage(ctx, topic, int32(1), &codec.MQMessage{
-			Key:   []byte("test-key-1"),
-			Value: []byte("test-value"),
-		})
-		c.Assert(err, check.IsNil)
->>>>>>> ef2dac2f
 	}
 
 	err = producer.Flush(ctx)
@@ -409,13 +395,8 @@
 			err = producer.AsyncSendMessage(ctx, topic, int32(0), &codec.MQMessage{
 				Key:   []byte("test-key-1"),
 				Value: []byte("test-value"),
-<<<<<<< HEAD
-			}, int32(0))
+			})
 			require.Nil(t, err)
-=======
-			})
-			c.Assert(err, check.IsNil)
->>>>>>> ef2dac2f
 		}
 	}()
 
