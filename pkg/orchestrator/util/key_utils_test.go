// Copyright 2020 PingCAP, Inc.
//
// Licensed under the Apache License, Version 2.0 (the "License");
// you may not use this file except in compliance with the License.
// You may obtain a copy of the License at
//
//     http://www.apache.org/licenses/LICENSE-2.0
//
// Unless required by applicable law or agreed to in writing, software
// distributed under the License is distributed on an "AS IS" BASIS,
// See the License for the specific language governing permissions and
// limitations under the License.

package util

import (
<<<<<<< HEAD
	"testing"

=======
    "testing"
    
>>>>>>> afa41228
	"github.com/stretchr/testify/require"
)

func TestEtcdKey(t *testing.T) {
	key := NewEtcdKey("/a/b/c")
	require.Equal(t, NewEtcdKeyFromBytes([]byte("/a/b/c")), key)
	require.Equal(t, "/a/b/c", key.String())
	require.Equal(t, []byte("/a/b/c"), key.Bytes())
	require.Equal(t, "/a", key.Head().String())
	require.Equal(t, "/b/c", key.Tail().String())
	require.Equal(t, "/c", key.RemovePrefix(&EtcdPrefix{"/a/b"}).String())
	require.Equal(t, "/a/b/c", key.AsRelKey().String())
}

func TestEtcdRelKey(t *testing.T) {
	key := NewEtcdRelKey("/a/b/c")
	require.Equal(t, NewEtcdRelKeyFromBytes([]byte("/a/b/c")), key)
	require.Equal(t, "/a/b/c", key.String())
	require.Equal(t, []byte("/a/b/c"), key.Bytes())
	require.Equal(t, "/a", key.Head().String())
	require.Equal(t, "/b/c", key.Tail().String())
	require.Equal(t, "/c", key.RemovePrefix(&EtcdRelPrefix{EtcdPrefix{"/a/b"}}).String())
	require.Equal(t, "/a/b/c", key.AsPrefix().String())
}

func TestEtcdPrefix(t *testing.T) {
	prefix := NewEtcdPrefix("/aa/bb/cc")
	require.Equal(t, NewEtcdPrefixFromBytes([]byte("/aa/bb/cc")), prefix)
	require.Equal(t, "/aa/bb/cc", prefix.String())
	require.Equal(t, []byte("/aa/bb/cc"), prefix.Bytes())
	require.Equal(t, "/bb/cc", prefix.Tail().String())
	require.Equal(t, "/aa", prefix.Head().String())
	require.Equal(t, "/aa/bb/cc/dd", prefix.FullKey(NewEtcdRelKey("/dd")).String())
}

func TestEtcdRelPrefix(t *testing.T) {
	prefix := NewEtcdRelPrefix("/aa/bb/cc")
	require.Equal(t, NewEtcdRelPrefixFromBytes([]byte("/aa/bb/cc")), prefix)
	require.Equal(t, "/aa/bb/cc", prefix.String())
	require.Equal(t, []byte("/aa/bb/cc"), prefix.Bytes())
	require.Equal(t, "/bb/cc", prefix.Tail().String())
	require.Equal(t, "/aa", prefix.Head().String())
}

func TestNormalizePrefix(t *testing.T) {
	require.Equal(t, NewEtcdPrefix("/aaa"), NormalizePrefix("aaa"))
	require.Equal(t, NewEtcdPrefix("/aaa"), NormalizePrefix("aaa/"))
	require.Equal(t, NewEtcdPrefix("/aaa"), NormalizePrefix("/aaa"))
	require.Equal(t, NewEtcdPrefix("/aaa"), NormalizePrefix("/aaa/"))
}

func TestCornerCases(t *testing.T) {
	require.Panics(t, func() { NewEtcdPrefix("").Head() }, "Empty EtcdPrefix")
	require.Panics(t, func() { NewEtcdPrefix("").Tail() }, "Empty EtcdPrefix")
	require.Equal(t, NewEtcdPrefix(""), NewEtcdPrefix("aaa").Head())
	require.Equal(t, NewEtcdRelPrefix("aaa"), NewEtcdPrefix("aaa").Tail())

	require.Panics(t, func() { NewEtcdKey("").Head() }, "Empty EtcdKey")
	require.Panics(t, func() { NewEtcdKey("").Tail() }, "Empty EtcdKey")
	require.Equal(t, NewEtcdPrefix(""), NewEtcdKey("aaa").Head())
	require.Equal(t, NewEtcdRelKey("aaa"), NewEtcdKey("aaa").Tail())
}<|MERGE_RESOLUTION|>--- conflicted
+++ resolved
@@ -14,13 +14,8 @@
 package util
 
 import (
-<<<<<<< HEAD
-	"testing"
+    "testing"
 
-=======
-    "testing"
-    
->>>>>>> afa41228
 	"github.com/stretchr/testify/require"
 )
 
